// Copyright 2013 The ql Authors. All rights reserved.
// Use of this source code is governed by a BSD-style
// license that can be found in the LICENSES/QL-LICENSE file.

// Copyright 2015 PingCAP, Inc.
//
// Licensed under the Apache License, Version 2.0 (the "License");
// you may not use this file except in compliance with the License.
// You may obtain a copy of the License at
//
//     http://www.apache.org/licenses/LICENSE-2.0
//
// Unless required by applicable law or agreed to in writing, software
// distributed under the License is distributed on an "AS IS" BASIS,
// See the License for the specific language governing permissions and
// limitations under the License.

package tables

import (
	"bytes"
	"reflect"
	"strings"
	"time"

	"github.com/juju/errors"
	"github.com/ngaut/log"
	"github.com/pingcap/tidb/column"
	"github.com/pingcap/tidb/context"
	"github.com/pingcap/tidb/expression"
	"github.com/pingcap/tidb/kv"
	"github.com/pingcap/tidb/meta/autoid"
	"github.com/pingcap/tidb/model"
	"github.com/pingcap/tidb/mysql"
	"github.com/pingcap/tidb/sessionctx/variable"
	"github.com/pingcap/tidb/table"
	"github.com/pingcap/tidb/terror"
	"github.com/pingcap/tidb/util"
	"github.com/pingcap/tidb/util/codec"
	"github.com/pingcap/tidb/util/types"
)

// TablePrefix is the prefix for table record and index key.
var TablePrefix = []byte{'t'}

// Table implements table.Table interface.
type Table struct {
	ID      int64
	Name    model.CIStr
	Columns []*column.Col

	publicColumns   []*column.Col
	writableColumns []*column.Col
	indices         []*column.IndexedCol
	recordPrefix    string
	indexPrefix     string
	alloc           autoid.Allocator
	state           model.SchemaState
}

// TableFromMeta creates a Table instance from model.TableInfo.
func TableFromMeta(alloc autoid.Allocator, tblInfo *model.TableInfo) (table.Table, error) {
	if tblInfo.State == model.StateNone {
		return nil, errors.Errorf("table %s can't be in none state", tblInfo.Name)
	}

	columns := make([]*column.Col, 0, len(tblInfo.Columns))
	for _, colInfo := range tblInfo.Columns {
		if colInfo.State == model.StateNone {
			return nil, errors.Errorf("column %s can't be in none state", colInfo.Name)
		}

		col := &column.Col{ColumnInfo: *colInfo}
		columns = append(columns, col)
	}

	t := NewTable(tblInfo.ID, tblInfo.Name.O, columns, alloc)

	for _, idxInfo := range tblInfo.Indices {
		if idxInfo.State == model.StateNone {
			return nil, errors.Errorf("index %s can't be in none state", idxInfo.Name)
		}

		idx := &column.IndexedCol{
			IndexInfo: *idxInfo,
		}

		idx.X = kv.NewKVIndex(t.IndexPrefix(), idxInfo.Name.L, idxInfo.ID, idxInfo.Unique)

		t.AddIndex(idx)
	}

	t.state = tblInfo.State
	return t, nil
}

// NewTable constructs a Table instance.
func NewTable(tableID int64, tableName string, cols []*column.Col, alloc autoid.Allocator) *Table {
	name := model.NewCIStr(tableName)
	t := &Table{
		ID:           tableID,
		Name:         name,
		recordPrefix: string(genTableRecordPrefix(tableID)),
		indexPrefix:  string(genTableIndexPrefix(tableID)),
		alloc:        alloc,
		Columns:      cols,
		state:        model.StatePublic,
	}

	t.publicColumns = t.Cols()
	t.writableColumns = t.writableCols()
	return t
}

// TableID implements table.Table TableID interface.
func (t *Table) TableID() int64 {
	return t.ID
}

// Indices implements table.Table Indices interface.
func (t *Table) Indices() []*column.IndexedCol {
	return t.indices
}

// AddIndex implements table.Table AddIndex interface.
func (t *Table) AddIndex(idxCol *column.IndexedCol) {
	t.indices = append(t.indices, idxCol)
}

// TableName implements table.Table TableName interface.
func (t *Table) TableName() model.CIStr {
	return t.Name
}

// Meta implements table.Table Meta interface.
func (t *Table) Meta() *model.TableInfo {
	ti := &model.TableInfo{
		Name:  t.Name,
		ID:    t.ID,
		State: t.state,
	}
	// load table meta
	for _, col := range t.Columns {
		ti.Columns = append(ti.Columns, &col.ColumnInfo)
	}

	// load table indices
	for _, idx := range t.indices {
		ti.Indices = append(ti.Indices, &idx.IndexInfo)
	}

	return ti
}

// Cols implements table.Table Cols interface.
func (t *Table) Cols() []*column.Col {
	if len(t.publicColumns) > 0 {
		return t.publicColumns
	}

	t.publicColumns = make([]*column.Col, 0, len(t.Columns))
	for _, col := range t.Columns {
		if col.State == model.StatePublic {
			t.publicColumns = append(t.publicColumns, col)
		}
	}

	return t.publicColumns
}

func (t *Table) writableCols() []*column.Col {
	if len(t.writableColumns) > 0 {
		return t.writableColumns
	}

	t.writableColumns = make([]*column.Col, 0, len(t.Columns))
	for _, col := range t.Columns {
		if col.State == model.StateDeleteOnly || col.State == model.StateDeleteReorganization {
			continue
		}

		t.writableColumns = append(t.writableColumns, col)
	}

	return t.writableColumns
}

func (t *Table) unflatten(rec interface{}, col *column.Col) (interface{}, error) {
	if rec == nil {
		return nil, nil
	}
	switch col.Tp {
	case mysql.TypeFloat:
		return float32(rec.(float64)), nil
	case mysql.TypeTiny, mysql.TypeShort, mysql.TypeYear, mysql.TypeInt24, mysql.TypeLong, mysql.TypeLonglong,
		mysql.TypeDouble, mysql.TypeTinyBlob, mysql.TypeMediumBlob, mysql.TypeBlob, mysql.TypeLongBlob,
		mysql.TypeVarchar, mysql.TypeString:
		return rec, nil
	case mysql.TypeDate, mysql.TypeDatetime, mysql.TypeTimestamp:
		var t mysql.Time
		t.Type = col.Tp
		t.Fsp = col.Decimal
		err := t.Unmarshal(rec.([]byte))
		if err != nil {
			return nil, errors.Trace(err)
		}
		return t, nil
	case mysql.TypeDuration:
		return mysql.Duration{Duration: time.Duration(rec.(int64)), Fsp: col.Decimal}, nil
	case mysql.TypeNewDecimal, mysql.TypeDecimal:
		return mysql.ParseDecimal(rec.(string))
	case mysql.TypeEnum:
		return mysql.ParseEnumValue(col.Elems, rec.(uint64))
	case mysql.TypeSet:
		return mysql.ParseSetValue(col.Elems, rec.(uint64))
	case mysql.TypeBit:
		return mysql.Bit{Value: rec.(uint64), Width: col.Flen}, nil
	}
	log.Error(col.Tp, rec, reflect.TypeOf(rec))
	return nil, nil
}

func (t *Table) flatten(data interface{}) (interface{}, error) {
	switch x := data.(type) {
	case mysql.Time:
		// for mysql datetime, timestamp and date type
		return x.Marshal()
	case mysql.Duration:
		// for mysql time type
		return int64(x.Duration), nil
	case mysql.Decimal:
		return x.String(), nil
	case mysql.Enum:
		return x.Value, nil
	case mysql.Set:
		return x.Value, nil
	case mysql.Bit:
		return x.Value, nil
	default:
		return data, nil
	}
}

// KeyPrefix implements table.Table KeyPrefix interface.
func (t *Table) KeyPrefix() string {
	return t.recordPrefix
}

// IndexPrefix implements table.Table IndexPrefix interface.
func (t *Table) IndexPrefix() string {
	return t.indexPrefix
}

// RecordKey implements table.Table RecordKey interface.
func (t *Table) RecordKey(h int64, col *column.Col) []byte {
	colID := int64(0)
	if col != nil {
		colID = col.ID
	}
	return encodeRecordKey(t.recordPrefix, h, colID)
}

// FirstKey implements table.Table FirstKey interface.
func (t *Table) FirstKey() string {
	return string(t.RecordKey(0, nil))
}

// FindIndexByColName implements table.Table FindIndexByColName interface.
func (t *Table) FindIndexByColName(name string) *column.IndexedCol {
	for _, idx := range t.indices {
		// only public index can be read.
		if idx.State != model.StatePublic {
			continue
		}

		if len(idx.Columns) == 1 && strings.EqualFold(idx.Columns[0].Name.L, name) {
			return idx
		}
	}

	return nil
}

// Truncate implements table.Table Truncate interface.
func (t *Table) Truncate(ctx context.Context) error {
	err := util.DelKeyWithPrefix(ctx, t.KeyPrefix())
	if err != nil {
		return errors.Trace(err)
	}
	return util.DelKeyWithPrefix(ctx, t.IndexPrefix())
}

// UpdateRecord implements table.Table UpdateRecord interface.
func (t *Table) UpdateRecord(ctx context.Context, h int64, oldData []interface{}, newData []interface{}, touched map[int]bool) error {
	// We should check whether this table has on update column which state is write only.
	currentData := make([]interface{}, len(t.writableCols()))
	copy(currentData, newData)

	// If they are not set, and other data are changed, they will be updated by current timestamp too.
	err := t.setOnUpdateData(ctx, touched, currentData)
	if err != nil {
		return errors.Trace(err)
	}

	txn, err := ctx.GetTxn(false)
	if err != nil {
		return errors.Trace(err)
	}

	bs := kv.NewBufferStore(txn)
	defer bs.Release()

	// set new value
	if err = t.setNewData(bs, h, touched, currentData); err != nil {
		return errors.Trace(err)
	}

	// rebuild index
	if err = t.rebuildIndices(bs, h, touched, oldData, currentData); err != nil {
		return errors.Trace(err)
	}

	err = bs.SaveTo(txn)
	if err != nil {
		return errors.Trace(err)
	}

	return nil
}

func (t *Table) setOnUpdateData(ctx context.Context, touched map[int]bool, data []interface{}) error {
	ucols := column.FindOnUpdateCols(t.writableCols())
	for _, col := range ucols {
		if !touched[col.Offset] {
			value, err := expression.GetTimeValue(ctx, expression.CurrentTimestamp, col.Tp, col.Decimal)
			if err != nil {
				return errors.Trace(err)
			}

			data[col.Offset] = value
			touched[col.Offset] = true
		}
	}
	return nil
}

// SetColValue implements table.Table SetColValue interface.
func (t *Table) SetColValue(rm kv.RetrieverMutator, key []byte, data interface{}) error {
	v, err := t.EncodeValue(data)
	if err != nil {
		return errors.Trace(err)
	}
	if err := rm.Set(key, v); err != nil {
		return errors.Trace(err)
	}
	return nil
}

func (t *Table) setNewData(rm kv.RetrieverMutator, h int64, touched map[int]bool, data []interface{}) error {
	for _, col := range t.Cols() {
		if !touched[col.Offset] {
			continue
		}

		k := t.RecordKey(h, col)
		if err := t.SetColValue(rm, k, data[col.Offset]); err != nil {
			return errors.Trace(err)
		}
	}

	return nil
}

func (t *Table) rebuildIndices(rm kv.RetrieverMutator, h int64, touched map[int]bool, oldData []interface{}, newData []interface{}) error {
	for _, idx := range t.Indices() {
		idxTouched := false
		for _, ic := range idx.Columns {
			if touched[ic.Offset] {
				idxTouched = true
				break
			}
		}
		if !idxTouched {
			continue
		}

		oldVs, err := idx.FetchValues(oldData)
		if err != nil {
			return errors.Trace(err)
		}

		if t.RemoveRowIndex(rm, h, oldVs, idx); err != nil {
			return errors.Trace(err)
		}

		newVs, err := idx.FetchValues(newData)
		if err != nil {
			return errors.Trace(err)
		}

		if err := t.BuildIndexForRow(rm, h, newVs, idx); err != nil {
			return errors.Trace(err)
		}
	}
	return nil
}

// AddRecord implements table.Table AddRecord interface.
func (t *Table) AddRecord(ctx context.Context, r []interface{}, h int64) (recordID int64, err error) {
	// Already have recordID
	if h != 0 {
		recordID = int64(h)
	} else {
		recordID, err = t.alloc.Alloc(t.ID)
		if err != nil {
			return 0, errors.Trace(err)
		}
	}
	txn, err := ctx.GetTxn(false)
	if err != nil {
		return 0, errors.Trace(err)
	}
	bs := kv.NewBufferStore(txn)
	defer bs.Release()

	for _, v := range t.indices {
		if v == nil || v.State == model.StateDeleteOnly || v.State == model.StateDeleteReorganization {
			// if index is in delete only or delete reorganization state, we can't add it.
			continue
		}
		colVals, _ := v.FetchValues(r)
		if err = v.X.Create(bs, colVals, recordID); err != nil {
			if terror.ErrorEqual(err, kv.ErrKeyExists) {
				// Get the duplicate row handle
				// For insert on duplicate syntax, we should update the row
				iter, _, err1 := v.X.Seek(bs, colVals)
				if err1 != nil {
					return 0, errors.Trace(err1)
				}
				_, h, err1 := iter.Next()
				if err1 != nil {
					return 0, errors.Trace(err1)
				}
				return h, errors.Trace(err)
			}
			return 0, errors.Trace(err)
		}
	}

	if err = t.LockRow(ctx, recordID); err != nil {
		return 0, errors.Trace(err)
	}

	// Set public and write only column value.
	for _, col := range t.writableCols() {
		var value interface{}
		if col.State == model.StateWriteOnly || col.State == model.StateWriteReorganization {
			// if col is in write only or write reorganization state, we must add it with its default value.
			value, _, err = GetColDefaultValue(ctx, &col.ColumnInfo)
			if err != nil {
				return 0, errors.Trace(err)
			}
			value, err = types.Convert(value, &col.FieldType)
			if err != nil {
				return 0, errors.Trace(err)
			}
		} else {
			value = r[col.Offset]
		}

		key := t.RecordKey(recordID, col)
		err = t.SetColValue(txn, key, value)
		if err != nil {
			return 0, errors.Trace(err)
		}
	}

	if err = bs.SaveTo(txn); err != nil {
		return 0, errors.Trace(err)
	}

	variable.GetSessionVars(ctx).AddAffectedRows(1)
	return recordID, nil
}

// EncodeValue implements table.Table EncodeValue interface.
func (t *Table) EncodeValue(raw interface{}) ([]byte, error) {
	v, err := t.flatten(raw)
	if err != nil {
		return nil, errors.Trace(err)
	}
	return kv.EncodeValue(v)
}

// DecodeValue implements table.Table DecodeValue interface.
func (t *Table) DecodeValue(data []byte, col *column.Col) (interface{}, error) {
	values, err := kv.DecodeValue(data)
	if err != nil {
		return nil, errors.Trace(err)
	}

	return t.unflatten(values[0], col)
}

// RowWithCols implements table.Table RowWithCols interface.
func (t *Table) RowWithCols(retriever kv.Retriever, h int64, cols []*column.Col) ([]interface{}, error) {
	// use the length of t.Cols() for alignment
	v := make([]interface{}, len(t.Cols()))
	for _, col := range cols {
		if col.State != model.StatePublic {
			return nil, errors.Errorf("Cannot use none public column - %v", cols)
		}

		k := t.RecordKey(h, col)
		data, err := retriever.Get([]byte(k))
		if err != nil {
			return nil, errors.Trace(err)
		}

		val, err := t.DecodeValue(data, col)
		if err != nil {
			return nil, errors.Trace(err)
		}
		v[col.Offset] = val
	}
	return v, nil
}

// Row implements table.Table Row interface.
func (t *Table) Row(ctx context.Context, h int64) ([]interface{}, error) {
	// TODO: we only interested in mentioned cols
	txn, err := ctx.GetTxn(false)
	if err != nil {
		return nil, errors.Trace(err)
	}

	r, err := t.RowWithCols(txn, h, t.Cols())
	if err != nil {
		return nil, errors.Trace(err)
	}
	return r, nil
}

// LockRow implements table.Table LockRow interface.
func (t *Table) LockRow(ctx context.Context, h int64) error {
	txn, err := ctx.GetTxn(false)
	if err != nil {
		return errors.Trace(err)
	}
	// Get row lock key
	lockKey := t.RecordKey(h, nil)
	// set row lock key to current txn
	err = txn.Set([]byte(lockKey), []byte(txn.String()))
	return errors.Trace(err)
}

// RemoveRecord implements table.Table RemoveRecord interface.
func (t *Table) RemoveRecord(ctx context.Context, h int64, r []interface{}) error {
	err := t.removeRowData(ctx, h)
	if err != nil {
		return errors.Trace(err)
	}

	err = t.removeRowIndices(ctx, h, r)
	if err != nil {
		return errors.Trace(err)
	}

	return nil
}

func (t *Table) removeRowData(ctx context.Context, h int64) error {
	if err := t.LockRow(ctx, h); err != nil {
		return errors.Trace(err)
	}
	txn, err := ctx.GetTxn(false)
	if err != nil {
		return errors.Trace(err)
	}
	// Remove row's colume one by one
	for _, col := range t.Columns {
		k := t.RecordKey(h, col)
		err = txn.Delete([]byte(k))
		if err != nil {
			if col.State != model.StatePublic && terror.ErrorEqual(err, kv.ErrNotExist) {
				// If the column is not in public state, we may have not added the column,
				// or already deleted the column, so skip ErrNotExist error.
				continue
			}

			return errors.Trace(err)
		}
	}
	// Remove row lock
	err = txn.Delete([]byte(t.RecordKey(h, nil)))
	if err != nil {
		return errors.Trace(err)
	}
	return nil
}

// removeRowAllIndex removes all the indices of a row.
func (t *Table) removeRowIndices(ctx context.Context, h int64, rec []interface{}) error {
	for _, v := range t.indices {
		vals, err := v.FetchValues(rec)
		if vals == nil {
			// TODO: check this
			continue
		}
		txn, err := ctx.GetTxn(false)
		if err != nil {
			return errors.Trace(err)
		}
		if err = v.X.Delete(txn, vals, h); err != nil {
			if v.State != model.StatePublic && terror.ErrorEqual(err, kv.ErrNotExist) {
				// If the index is not in public state, we may have not created the index,
				// or already deleted the index, so skip ErrNotExist error.
				continue
			}

			return errors.Trace(err)
		}
	}
	return nil
}

// RemoveRowIndex implements table.Table RemoveRowIndex interface.
func (t *Table) RemoveRowIndex(rm kv.RetrieverMutator, h int64, vals []interface{}, idx *column.IndexedCol) error {
	if err := idx.X.Delete(rm, vals, h); err != nil {
		return errors.Trace(err)
	}
	return nil
}

// BuildIndexForRow implements table.Table BuildIndexForRow interface.
func (t *Table) BuildIndexForRow(rm kv.RetrieverMutator, h int64, vals []interface{}, idx *column.IndexedCol) error {
	if idx.State == model.StateDeleteOnly || idx.State == model.StateDeleteReorganization {
		// If the index is in delete only or write reorganization state, we can not add index.
		return nil
	}

	if err := idx.X.Create(rm, vals, h); err != nil {
		return errors.Trace(err)
	}
	return nil
}

// IterRecords implements table.Table IterRecords interface.
func (t *Table) IterRecords(retriever kv.Retriever, startKey string, cols []*column.Col,
	fn table.RecordIterFunc) error {
	_, err := t.ScanRecords(retriever, startKey, table.UnlimitedScanCnt, cols, fn)

	return errors.Trace(err)
}

// ScanRecords implements table.Table ScanRecords interface.
func (t *Table) ScanRecords(retriever kv.Retriever, startKey string, limit int, cols []*column.Col,
	fn table.RecordIterFunc) (string, error) {
	it, err := retriever.Seek([]byte(startKey))
	if err != nil {
		return "", errors.Trace(err)
	}
	defer it.Close()

	if !it.Valid() {
		return "", nil
	}

	log.Debugf("startKey:%q, key:%q, value:%q", startKey, it.Key(), it.Value())

	count := 0
	nextKey := it.Key()
	prefix := t.KeyPrefix()
	for it.Valid() && strings.HasPrefix(nextKey, prefix) && !table.IsLimit(count, limit) {
		// first kv pair is row lock information.
		// TODO: check valid lock
		// get row handle
<<<<<<< HEAD
		handle, err := util.DecodeHandleFromRowKey(nextKey)
=======
		var err error
		handle, err := DecodeRecordKeyHandle(it.Key())
>>>>>>> bed45571
		if err != nil {
			return "", errors.Trace(err)
		}

		data, err := t.RowWithCols(retriever, handle, cols)
		if err != nil {
			return "", errors.Trace(err)
		}
		more, err := fn(handle, data, cols)
		if !more || err != nil {
			return "", errors.Trace(err)
		}

		rk := t.RecordKey(handle, nil)
		err = kv.NextUntil(it, util.RowKeyPrefixFilter(rk))
		if terror.ErrorEqual(err, kv.ErrNotExist) {
			nextKey = string([]byte(kv.Key([]byte(nextKey)).Next()))
			break
		} else if err != nil {
			return "", errors.Trace(err)
		}
		count++
		nextKey = it.Key()
		if !it.Valid() {
			nextKey = string([]byte(kv.Key([]byte(nextKey)).Next()))
		}
	}

	return nextKey, nil
}

// AllocAutoID implements table.Table AllocAutoID interface.
func (t *Table) AllocAutoID() (int64, error) {
	return t.alloc.Alloc(t.ID)
}

// GetColDefaultValue gets default value of the column.
func GetColDefaultValue(ctx context.Context, col *model.ColumnInfo) (interface{}, bool, error) {
	// Check no default value flag.
	if mysql.HasNoDefaultValueFlag(col.Flag) && col.Tp != mysql.TypeEnum {
		return nil, false, errors.Errorf("Field '%s' doesn't have a default value", col.Name)
	}

	// Check and get timestamp/datetime default value.
	if col.Tp == mysql.TypeTimestamp || col.Tp == mysql.TypeDatetime {
		if col.DefaultValue == nil {
			return nil, true, nil
		}

		value, err := expression.GetTimeValue(ctx, col.DefaultValue, col.Tp, col.Decimal)
		if err != nil {
			return nil, true, errors.Errorf("Field '%s' get default value fail - %s", col.Name, errors.Trace(err))
		}

		return value, true, nil
	} else if col.Tp == mysql.TypeEnum {
		// For enum type, if no default value and not null is set,
		// the default value is the first element of the enum list
		if col.DefaultValue == nil && mysql.HasNotNullFlag(col.Flag) {
			return col.FieldType.Elems[0], true, nil
		}
	}

	return col.DefaultValue, true, nil
}

var (
	recordPrefixSep = []byte("_r")
	indexPrefixSep  = []byte("_i")
)

// record prefix is "t[tableID]_r"
func genTableRecordPrefix(tableID int64) []byte {
	buf := make([]byte, 0, len(TablePrefix)+8+len(recordPrefixSep))
	buf = append(buf, TablePrefix...)
	buf = codec.EncodeInt(buf, tableID)
	buf = append(buf, recordPrefixSep...)
	return buf
}

// index prefix is "t[tableID]_i"
func genTableIndexPrefix(tableID int64) []byte {
	buf := make([]byte, 0, len(TablePrefix)+8+len(indexPrefixSep))
	buf = append(buf, TablePrefix...)
	buf = codec.EncodeInt(buf, tableID)
	buf = append(buf, indexPrefixSep...)
	return buf
}

func encodeRecordKey(recordPrefix string, h int64, columnID int64) []byte {
	buf := make([]byte, 0, len(recordPrefix)+16)
	buf = append(buf, recordPrefix...)
	buf = codec.EncodeInt(buf, h)

	if columnID != 0 {
		buf = codec.EncodeInt(buf, columnID)
	}
	return buf
}

// EncodeRecordKey encodes the record key for a table column.
func EncodeRecordKey(tableID int64, h int64, columnID int64) []byte {
	prefix := genTableRecordPrefix(tableID)
	return encodeRecordKey(string(prefix), h, columnID)
}

// DecodeRecordKey decodes the key and gets the tableID, handle and columnID.
func DecodeRecordKey(key []byte) (tableID int64, handle int64, columnID int64, err error) {
	k := key
	if !bytes.HasPrefix(key, TablePrefix) {
		return 0, 0, 0, errors.Errorf("invalid record key - %q", k)
	}

	key = key[len(TablePrefix):]
	key, tableID, err = codec.DecodeInt(key)
	if err != nil {
		return 0, 0, 0, errors.Trace(err)
	}

	if !bytes.HasPrefix(key, recordPrefixSep) {
		return 0, 0, 0, errors.Errorf("invalid record key - %q", k)
	}

	key = key[len(recordPrefixSep):]

	key, handle, err = codec.DecodeInt(key)
	if err != nil {
		return 0, 0, 0, errors.Trace(err)
	}
	if len(key) == 0 {
		return
	}

	key, columnID, err = codec.DecodeInt(key)
	if err != nil {
		return 0, 0, 0, errors.Trace(err)
	}

	return
}

// DecodeRecordKeyHandle decodes the key and gets the record handle.
func DecodeRecordKeyHandle(key string) (int64, error) {
	_, handle, _, err := DecodeRecordKey([]byte(key))
	return handle, errors.Trace(err)
}

func init() {
	table.TableFromMeta = TableFromMeta
}<|MERGE_RESOLUTION|>--- conflicted
+++ resolved
@@ -675,12 +675,7 @@
 		// first kv pair is row lock information.
 		// TODO: check valid lock
 		// get row handle
-<<<<<<< HEAD
-		handle, err := util.DecodeHandleFromRowKey(nextKey)
-=======
-		var err error
-		handle, err := DecodeRecordKeyHandle(it.Key())
->>>>>>> bed45571
+		handle, err := DecodeRecordKeyHandle(nextKey)
 		if err != nil {
 			return "", errors.Trace(err)
 		}
@@ -703,8 +698,9 @@
 			return "", errors.Trace(err)
 		}
 		count++
-		nextKey = it.Key()
-		if !it.Valid() {
+		if it.Valid() {
+			nextKey = it.Key()
+		} else {
 			nextKey = string([]byte(kv.Key([]byte(nextKey)).Next()))
 		}
 	}
